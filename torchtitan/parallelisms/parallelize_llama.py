--- conflicted
+++ resolved
@@ -53,42 +53,10 @@
             raise RuntimeError("Async TP requires --training.compile")
         model = apply_tp(
             model,
-<<<<<<< HEAD
-            stage_idx,
-            num_stages,
-            device,
-            input_args=input.chunk(microbatches)[0],
-            output_args=output.chunk(microbatches)[0],
-            group=pp_mesh.get_group("pp"),
-            dw_builder=lambda: lambda: print("dummy dw_runner"),
-        )
-        return stage, model
-
-    num_stages = len(splits) + 1
-    stage_idx = pp_rank
-
-    stages = []
-    models = []
-    loop_style = (
-        "v" if job_config.experimental.pipeline_parallel_schedule == "zb" else "loop"
-    )
-    for stage_idx in stage_ids_this_rank(
-        pp_rank, pp_size, num_stages, style=loop_style
-    ):
-        start_layer = splits[stage_idx - 1] if stage_idx > 0 else None
-        stop_layer = splits[stage_idx] if stage_idx < num_stages - 1 else None
-        stage, model_chunk = _build_stage(
-            stage_idx,
-            start_layer,
-            stop_layer,
-            is_first=stage_idx == 0,
-            is_last=stage_idx == num_stages - 1,
-=======
             world_mesh["tp"],
             loss_parallel=parallel_dims.loss_parallel_enabled,
             enable_float8=job_config.float8.enable_float8_linear,
             enable_async_tp=job_config.experimental.enable_async_tensor_parallel,
->>>>>>> fdc49fd1
         )
 
     if job_config.activation_checkpoint.mode != "none":
@@ -103,22 +71,6 @@
             )
         model = apply_compile(model)
 
-<<<<<<< HEAD
-    stages = []
-    models = []
-    loop_style = (
-        "v" if job_config.experimental.pipeline_parallel_schedule == "zb" else "loop"
-    )
-    for stage_idx in stage_ids_this_rank(
-        pp_rank, pp_size, num_stages, style=loop_style
-    ):
-        models.append(pipe.get_stage_module(stage_idx))
-        stages.append(
-            pipe.build_stage(
-                stage_idx,
-                device=device,
-                group=pp_mesh.get_group(),
-=======
     if parallel_dims.dp_enabled:
         if parallel_dims.dp_type == "fsdp":
             dp_mesh = world_mesh["dp"] if world_mesh.ndim > 1 else world_mesh
@@ -132,7 +84,6 @@
                     job_config.training.mixed_precision_reduce
                 ],
                 pp_enabled=parallel_dims.pp_enabled,
->>>>>>> fdc49fd1
             )
         else:
             if world_mesh.ndim > 1:
