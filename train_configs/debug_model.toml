--- conflicted
+++ resolved
@@ -35,13 +35,8 @@
 max_norm = 1.0  # grad norm clipping
 steps = 10
 data_parallel_degree = -1
-<<<<<<< HEAD
-tensor_parallel_degree = 2
-pipeline_parallel_degree = 2
-=======
 tensor_parallel_degree = 1
 pipeline_parallel_degree = 1
->>>>>>> 11fa0590
 fp8_linear = ""
 compile = false
 dataset = "c4_mini"  # supported datasets: c4_mini (45K), c4 (177M)
