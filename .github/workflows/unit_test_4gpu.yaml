--- conflicted
+++ resolved
@@ -24,17 +24,14 @@
         # conda create -n "test" python=3.10
         # conda activate test
       script: |
-<<<<<<< HEAD
         conda install -y -q git clang clangxx
         export CC=clang
         export CXX=clangxx
-=======
->>>>>>> 2ef3e2dd
         pip config --user set global.progress_bar off
+        pip install --upgrade pip
         python -m pip install --force-reinstall --pre torch --index-url https://download.pytorch.org/whl/nightly/cu121
         python -m pip install -r requirements.txt
         python -m pip install -r dev-requirements.txt
-        python -m pip install git
         python -m pip install git+https://github.com/pytorch/pippy
         python ./test_runner.py artifacts-to-be-uploaded
   # upload-coverage:
